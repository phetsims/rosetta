--- conflicted
+++ resolved
@@ -176,22 +176,16 @@
 // Set up logout.
 app.get( '/translate/logout', routeHandlers.logout );
 
-<<<<<<< HEAD
-// trigger the build of a simulation for a given sim, locale, and user ID, only used by team members to fix problems
+// TODO: We might want to move this.
+// Trigger the build of a simulation for a given sim, locale, and user ID. Only used by team members to fix problems.
 app.get( '/translate/trigger-build/:simName?/:targetLocale?/:userID?', routeHandlers.triggerBuild );
 
-// test routes - used for testing and debugging
-app.get( '/translate/test/', routeHandlers.test ); // display a test html page
-app.get( '/translate/runTest/:testID', routeHandlers.runTest ); // run specific server test
-app.get( '/translate/runTests/', routeHandlers.runTests ); // run all server tests
-=======
 // TODO: The comments at the end of the lines are vague, and those methods should be renamed.
 // TODO: (The methods are in the routeHandlers.js file.)
 // Set up testing routes.
 app.get( '/translate/test/', routeHandlers.test ); // Display a test HTML page.
 app.get( '/translate/runTest/:testID', routeHandlers.runTest ); // Run specific server test.
 app.get( '/translate/runTests/', routeHandlers.runTests ); // Run all server tests.
->>>>>>> a0b612f4
 
 // Set up routes for incorrect URL patterns.
 app.get( '/*', routeHandlers.pageNotFound );
