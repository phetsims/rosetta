--- conflicted
+++ resolved
@@ -11,17 +11,6 @@
 'use strict';
 
 // modules
-<<<<<<< HEAD
-var assert = require( 'assert' );
-var bodyParser = require( 'body-parser' ); // eslint-disable-line require-statement-match
-var dateformat = require( 'dateformat' );
-var doT = require( 'express-dot' ); // eslint-disable-line require-statement-match
-var express = require( 'express' );
-var fs = require( 'fs' );
-var parseArgs = require( 'minimist' ); // eslint-disable-line require-statement-match
-var query = require( 'pg-query' ); // eslint-disable-line require-statement-match
-var winston = require( 'winston' );
-=======
 const assert = require( 'assert' );
 const bodyParser = require( 'body-parser' ); // eslint-disable-line require-statement-match
 const cookieParser = require( 'cookie-parser' ); // eslint-disable-line require-statement-match
@@ -33,7 +22,6 @@
 const query = require( 'pg-query' ); // eslint-disable-line require-statement-match
 const session = require( 'express-session' ); // eslint-disable-line require-statement-match
 const winston = require( 'winston' );
->>>>>>> b8eaf669
 
 // constants
 const LISTEN_PORT = 16372;
@@ -80,10 +68,6 @@
 // initialize globals
 global.preferences = preferences;
 
-<<<<<<< HEAD
-// must be required after global.preferences has been initialized
-var routes = require( __dirname + '/routes' );
-=======
 // add a global handler for unhandled promise rejections
 process.on( 'unhandledRejection', error => {
 
@@ -93,7 +77,6 @@
 
 // add the route handlers, must be required after global.preferences has been initialized
 const routeHandlers = require( __dirname + '/routeHandlers' );
->>>>>>> b8eaf669
 
 // configure postgres connection
 if ( preferences.pgConnectionString ) {
@@ -163,8 +146,12 @@
 app.use( '/translate/js', express.static( __dirname ) );
 
 // need cookieParser middleware before we can do anything with cookies
-app.use( express.cookieParser() );
-app.use( express.session( { secret: preferences.rosettaSessionSecret } ) );
+app.use( cookieParser() );
+app.use( session( {
+  secret: preferences.rosettaSessionSecret,
+  resave: false,
+  saveUninitialized: false
+} ) );
 app.use( bodyParser.json() );
 app.use( bodyParser.urlencoded( { extended: false } ) );
 
@@ -172,23 +159,28 @@
 // Set up the routes.  The order matters.
 //----------------------------------------------------------------------------
 
-// route for showing 'down for maintenance' page when needed
+// route for showing the 'down for maintenance' page when needed
 if ( !ENABLED ) {
-  app.get( '/translate', routes.showOffLinePage );
+  app.get( '/translate', routeHandlers.showOffLinePage );
 }
 
 // route that checks whether the user is logged in
-app.get( '/translate*', routes.checkForValidSession );
+app.get( '/translate*', routeHandlers.checkForValidSession );
+
+// TODO: the following two routes are for debugging, and should be removed or put behind a "verbose" flag eventually
+app.post( '/translate*', function( req, res, next ){
+  console.log( 'post request received, url = ' + req.url );
+  next();
+} );
+app.get( '/translate*', function( req, res, next ){
+  console.log( 'get request received, url = ' + req.url );
+  next();
+} );
+// end of loggers
 
 // landing page for the translation utility
-app.get( '/translate', routes.chooseSimulationAndLanguage );
-
-<<<<<<< HEAD
-// route for translating a specific sim to a specific language
-app.get( '/translate/sim/:simName?/:targetLocale?', routes.translateSimulation );
-app.post( '/translate/sim/save/:simName?/:targetLocale?', routes.saveStrings );
-app.post( '/translate/sim/:simName?/:targetLocale?', routes.submitStrings );
-=======
+app.get( '/translate', routeHandlers.chooseSimulationAndLanguage );
+
 // route for rendering the page where the user can submit their translated string
 app.get( '/translate/sim/:simName?/:targetLocale?', routeHandlers.renderTranslationPage );
 
@@ -200,15 +192,20 @@
 
 // post route for long term storage of strings
 app.post( '/translate/sim/:simName?/:targetLocale?', routeHandlers.submitStrings );
->>>>>>> b8eaf669
 
 // route for extracting strings from a sim
-app.get( '/translate/extractStrings', routes.extractStringsAPI );
-
-app.get( '/translate/logout', routes.logout );
+app.get( '/translate/extractStrings', routeHandlers.extractStringsAPI );
+
+// logout
+app.get( '/translate/logout', routeHandlers.logout );
+
+// test routes - used for testing and debugging
+app.get( '/translate/test/', routeHandlers.test );
+app.get( '/translate/runTest/:testID', routeHandlers.runTest );
 
 // fall through route
-app.get( '/*', routes.pageNotFound );
+app.get( '/*', routeHandlers.pageNotFound );
+app.post( '/*', routeHandlers.pageNotFound );
 
 // start the server
 app.listen( LISTEN_PORT, function() { winston.log( 'info', 'Listening on port ' + LISTEN_PORT ); } );